
use crossterm::{
  cursor::{Hide, MoveTo},
  event::{poll, read, Event, KeyCode},
  execute, queue,
  style::Print,
  terminal::{
    disable_raw_mode, enable_raw_mode, size, Clear, ClearType, EnterAlternateScreen,
    LeaveAlternateScreen, SetSize,
  },
};
use drawille::Canvas;
use std::io::{self, stdout, Write};
use std::time::Duration;

use crate::cpu::{CPU, JOYPAD};
use crate::gpu::{GpuStepState, GB_SCREEN_HEIGHT, GB_SCREEN_WIDTH};
use crate::machine::Machine;

pub fn run(mut gameboy_state: Machine) -> io::Result<()> {
  let mut pixel_buffer = vec![0; GB_SCREEN_WIDTH as usize * GB_SCREEN_HEIGHT as usize * 3];
  let mut canvas = Canvas::new(GB_SCREEN_WIDTH, GB_SCREEN_HEIGHT);

  let (cols, rows) = size()?;

  let frame_width = canvas.frame().lines().next().unwrap().len();
  let frame_height = canvas.frame().lines().count();

  execute!(
    stdout(),
    SetSize(frame_width as u16, frame_height as u16),
    EnterAlternateScreen,
    Hide,
  )?;

  enable_raw_mode()?;

  loop {
    let state = gameboy_state.step(&mut pixel_buffer);

    match state {
      GpuStepState::VBlank => {
        let mut state = &mut gameboy_state.memory;
        state.left = false;
        state.right = false;
        state.up = false;
        state.down = false;
        state.a = false;
        state.b = false;
        state.start = false;
        state.select = false;

<<<<<<< HEAD
        if poll(Duration::from_millis(16))? {
            // It's guaranteed that the `read()` won't block when the `poll()`
            // function returns `true`
            match read()? {
                Event::Key(event) => {
                    let mut fired = false;
                    match event.code {
                        KeyCode::Left => { state.left = true; fired = true; },
                        KeyCode::Right => { state.right = true; fired = true; },
                        KeyCode::Up => { state.up = true; fired = true; },
                        KeyCode::Down => { state.down = true; fired = true; },
                        KeyCode::Char('a') => { state.a = true; fired = true;},
                        KeyCode::Char('b') => { state.b = true; fired = true; },
                        KeyCode::Char('n') => { state.start = true; fired = true;},
                        KeyCode::Char('m') => { state.select = true; fired = true; },
                        KeyCode::Char('q') => { break; }
                        _ => {}
                    }
                    if fired {
                        CPU::set_interrupt_happened(state, JOYPAD);
                    }
                },
=======
        if poll(Duration::from_millis(10))? {
          // It's guaranteed that the `read()` won't block when the `poll()`
          // function returns `true`
          match read()? {
            Event::Key(event) => {
              let mut fired = false;
              match event.code {
                KeyCode::Left => {
                  state.left = true;
                  fired = true;
                }
                KeyCode::Right => {
                  state.right = true;
                  fired = true;
                }
                KeyCode::Up => {
                  state.up = true;
                  fired = true;
                }
                KeyCode::Down => {
                  state.down = true;
                  fired = true;
                }
                KeyCode::Char('a') => {
                  state.a = true;
                  fired = true;
                }
                KeyCode::Char('b') => {
                  state.b = true;
                  fired = true;
                }
                KeyCode::Char('n') => {
                  state.start = true;
                  fired = true;
                }
                KeyCode::Char('m') => {
                  state.select = true;
                  fired = true;
                }
                KeyCode::Char('q') => {
                  break;
                }
>>>>>>> d73ad07a
                _ => {}
              }
              if fired {
                CPU::set_interrupt_happened(state, JOYPAD);
              }
            }
            _ => {}
          }
        }

        canvas.clear();

        for y in 0..GB_SCREEN_HEIGHT as usize {
          for x in 0..GB_SCREEN_WIDTH as usize {
            let pixel = (y * GB_SCREEN_WIDTH as usize) + x;
            let pixel_offset = pixel * 3;
            let pval = pixel_buffer[pixel_offset];
            if pval <= 128 {
              canvas.set(x as u32, y as u32);
            }
          }
        }

        let frame = canvas.frame();

        queue!(stdout(), MoveTo(0, 0), Clear(ClearType::All))?;

        let mut idx = 0;

        for line in frame.lines() {
          queue!(stdout(), MoveTo(0, idx), Print(line))?;
          idx += 1;
        }

        stdout().flush()?;
      }
      _ => {}
    }
  }

  disable_raw_mode()?;
  execute!(stdout(), SetSize(cols, rows), LeaveAlternateScreen)?;

  Ok(())
}<|MERGE_RESOLUTION|>--- conflicted
+++ resolved
@@ -49,31 +49,6 @@
         state.b = false;
         state.start = false;
         state.select = false;
-
-<<<<<<< HEAD
-        if poll(Duration::from_millis(16))? {
-            // It's guaranteed that the `read()` won't block when the `poll()`
-            // function returns `true`
-            match read()? {
-                Event::Key(event) => {
-                    let mut fired = false;
-                    match event.code {
-                        KeyCode::Left => { state.left = true; fired = true; },
-                        KeyCode::Right => { state.right = true; fired = true; },
-                        KeyCode::Up => { state.up = true; fired = true; },
-                        KeyCode::Down => { state.down = true; fired = true; },
-                        KeyCode::Char('a') => { state.a = true; fired = true;},
-                        KeyCode::Char('b') => { state.b = true; fired = true; },
-                        KeyCode::Char('n') => { state.start = true; fired = true;},
-                        KeyCode::Char('m') => { state.select = true; fired = true; },
-                        KeyCode::Char('q') => { break; }
-                        _ => {}
-                    }
-                    if fired {
-                        CPU::set_interrupt_happened(state, JOYPAD);
-                    }
-                },
-=======
         if poll(Duration::from_millis(10))? {
           // It's guaranteed that the `read()` won't block when the `poll()`
           // function returns `true`
@@ -116,7 +91,6 @@
                 KeyCode::Char('q') => {
                   break;
                 }
->>>>>>> d73ad07a
                 _ => {}
               }
               if fired {
